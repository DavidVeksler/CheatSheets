--- conflicted
+++ resolved
@@ -598,11 +598,7 @@
                 <!-- Starship -->
                 <div class="col-lg-6 col-xl-4 rocket-item" data-rocket="Starship" data-category="super" data-payload="150000" data-height="121.3" data-year="2023">
                     <div class="rocket-card">
-<<<<<<< HEAD
                         <svg class="rocket-image" viewBox="0 0 200 300" xmlns="http://www.w3.org/2000/svg"><rect fill="#FF6B35" width="200" height="300"/><polygon points="100,20 70,50 130,50" fill="#FF8C5A"/><rect x="80" y="60" width="40" height="180" fill="#FFA55C"/><circle cx="100" cy="100" r="12" fill="#1AC8ED"/><rect x="75" y="240" width="15" height="50" fill="#333"/><rect x="110" y="240" width="15" height="50" fill="#333"/><text x="100" y="280" text-anchor="middle" fill="white" font-size="12" font-weight="bold">Starship</text></svg>
-=======
-                        <img src="https://upload.wikimedia.org/wikipedia/commons/thumb/c/c8/Starship_at_Starbase%2C_December_2023.jpg/440px-Starship_at_Starbase%2C_December_2023.jpg" alt="SpaceX Starship" class="rocket-image">
->>>>>>> de9b20eb
                         <h3 class="rocket-title"><i class="bi bi-rocket-fill"></i> Starship</h3>
                         <p class="rocket-manufacturer"><i class="bi bi-building"></i> SpaceX (United States)</p>
                         <div class="stat-row">
@@ -646,11 +642,7 @@
                 <!-- New Glenn -->
                 <div class="col-lg-6 col-xl-4 rocket-item" data-rocket="New Glenn" data-category="heavy" data-payload="45000" data-height="98" data-year="2025">
                     <div class="rocket-card">
-<<<<<<< HEAD
-                        <svg class="rocket-image" viewBox="0 0 200 300" xmlns="http://www.w3.org/2000/svg"><rect fill="#004E89" width="200" height="300"/><polygon points="100,20 75,50 125,50" fill="#0073A8"/><rect x="85" y="50" width="30" height="190" fill="#0073A8"/><circle cx="100" cy="95" r="10" fill="#1AC8ED"/><rect x="70" y="240" width="12" height="50" fill="#333"/><rect x="118" y="240" width="12" height="50" fill="#333"/><text x="100" y="280" text-anchor="middle" fill="white" font-size="11" font-weight="bold">New Glenn</text></svg>
-=======
                         <img src="https://upload.wikimedia.org/wikipedia/commons/thumb/2/27/New_Glenn_rocket_on_mobile_launcher_%28cropped%29.png/440px-New_Glenn_rocket_on_mobile_launcher_%28cropped%29.png" alt="Blue Origin New Glenn" class="rocket-image">
->>>>>>> de9b20eb
                         <h3 class="rocket-title"><i class="bi bi-rocket-fill"></i> New Glenn</h3>
                         <p class="rocket-manufacturer"><i class="bi bi-building"></i> Blue Origin (United States)</p>
                         <div class="stat-row">
@@ -694,11 +686,7 @@
                 <!-- Falcon Heavy -->
                 <div class="col-lg-6 col-xl-4 rocket-item" data-rocket="Falcon Heavy" data-category="super" data-payload="63800" data-height="70" data-year="2018">
                     <div class="rocket-card">
-<<<<<<< HEAD
                         <svg class="rocket-image" viewBox="0 0 200 300" xmlns="http://www.w3.org/2000/svg"><rect fill="#333" width="200" height="300"/><rect x="60" y="50" width="20" height="160" fill="#666"/><rect x="85" y="30" width="30" height="180" fill="#FF6B35"/><rect x="120" y="50" width="20" height="160" fill="#666"/><polygon points="100,30 85,10 115,10" fill="#FF8C5A"/><circle cx="100" cy="80" r="8" fill="#1AC8ED"/><rect x="75" y="240" width="10" height="45" fill="#333"/><rect x="115" y="240" width="10" height="45" fill="#333"/><text x="100" y="280" text-anchor="middle" fill="white" font-size="10" font-weight="bold">Falcon Heavy</text></svg>
-=======
-                        <img src="https://upload.wikimedia.org/wikipedia/commons/thumb/3/3e/Falcon_Heavy_Demo_Mission_%285743191192%29.jpg/440px-Falcon_Heavy_Demo_Mission_%285743191192%29.jpg" alt="SpaceX Falcon Heavy" class="rocket-image">
->>>>>>> de9b20eb
                         <h3 class="rocket-title"><i class="bi bi-rocket-fill"></i> Falcon Heavy</h3>
                         <p class="rocket-manufacturer"><i class="bi bi-building"></i> SpaceX (United States)</p>
                         <div class="stat-row">
@@ -742,11 +730,7 @@
                 <!-- Falcon 9 -->
                 <div class="col-lg-6 col-xl-4 rocket-item" data-rocket="Falcon 9" data-category="medium" data-payload="22800" data-height="70" data-year="2010">
                     <div class="rocket-card">
-<<<<<<< HEAD
                         <svg class="rocket-image" viewBox="0 0 200 300" xmlns="http://www.w3.org/2000/svg"><rect fill="#222" width="200" height="300"/><rect x="85" y="35" width="30" height="190" fill="#FF6B35"/><polygon points="100,35 85,10 115,10" fill="#FF8C5A"/><circle cx="100" cy="85" r="9" fill="#1AC8ED"/><rect x="90" y="240" width="20" height="50" fill="#333"/><text x="100" y="280" text-anchor="middle" fill="white" font-size="12" font-weight="bold">Falcon 9</text></svg>
-=======
-                        <img src="https://upload.wikimedia.org/wikipedia/commons/thumb/9/97/Falcon_9_November_2013.jpg/440px-Falcon_9_November_2013.jpg" alt="SpaceX Falcon 9" class="rocket-image">
->>>>>>> de9b20eb
                         <h3 class="rocket-title"><i class="bi bi-rocket-fill"></i> Falcon 9</h3>
                         <p class="rocket-manufacturer"><i class="bi bi-building"></i> SpaceX (United States)</p>
                         <div class="stat-row">
@@ -790,11 +774,7 @@
                 <!-- Ariane 6 -->
                 <div class="col-lg-6 col-xl-4 rocket-item" data-rocket="Ariane 6" data-category="heavy" data-payload="21650" data-height="63" data-year="2024">
                     <div class="rocket-card">
-<<<<<<< HEAD
                         <svg class="rocket-image" viewBox="0 0 200 300" xmlns="http://www.w3.org/2000/svg"><rect fill="#4A90E2" width="200" height="300"/><rect x="80" y="45" width="40" height="170" fill="#4A90E2"/><polygon points="100,45 80,15 120,15" fill="#6FA8DC"/><rect x="60" y="215" width="16" height="70" fill="#333"/><rect x="124" y="215" width="16" height="70" fill="#333"/><rect x="100" y="215" width="4" height="50" fill="#666"/><text x="100" y="280" text-anchor="middle" fill="white" font-size="11" font-weight="bold">Ariane 6</text></svg>
-=======
-                        <img src="https://upload.wikimedia.org/wikipedia/commons/thumb/9/95/Ariane_6_Launch_Vehicle_Presentation_2017.png/440px-Ariane_6_Launch_Vehicle_Presentation_2017.png" alt="Ariane 6" class="rocket-image">
->>>>>>> de9b20eb
                         <h3 class="rocket-title"><i class="bi bi-rocket-fill"></i> Ariane 6</h3>
                         <p class="rocket-manufacturer"><i class="bi bi-building"></i> ArianeGroup (Europe)</p>
                         <div class="stat-row">
@@ -838,11 +818,7 @@
                 <!-- Vulcan Centaur -->
                 <div class="col-lg-6 col-xl-4 rocket-item" data-rocket="Vulcan Centaur" data-category="heavy" data-payload="27200" data-height="61.6" data-year="2024">
                     <div class="rocket-card">
-<<<<<<< HEAD
                         <svg class="rocket-image" viewBox="0 0 200 300" xmlns="http://www.w3.org/2000/svg"><rect fill="#6B5B95" width="200" height="300"/><rect x="82" y="40" width="36" height="180" fill="#8B7BB8"/><polygon points="100,40 82,10 118,10" fill="#9B8BC8"/><circle cx="100" cy="90" r="8" fill="#1AC8ED"/><rect x="70" y="240" width="14" height="50" fill="#333"/><rect x="116" y="240" width="14" height="50" fill="#333"/><text x="100" y="280" text-anchor="middle" fill="white" font-size="9" font-weight="bold">Vulcan</text></svg>
-=======
-                        <img src="https://upload.wikimedia.org/wikipedia/commons/thumb/0/0f/ULA_Vulcan_Centaur_2020.png/440px-ULA_Vulcan_Centaur_2020.png" alt="ULA Vulcan Centaur" class="rocket-image">
->>>>>>> de9b20eb
                         <h3 class="rocket-title"><i class="bi bi-rocket-fill"></i> Vulcan Centaur</h3>
                         <p class="rocket-manufacturer"><i class="bi bi-building"></i> ULA (United States)</p>
                         <div class="stat-row">
@@ -886,11 +862,7 @@
                 <!-- Angara A5 -->
                 <div class="col-lg-6 col-xl-4 rocket-item" data-rocket="Angara A5" data-category="heavy" data-payload="24500" data-height="55.4" data-year="2014">
                     <div class="rocket-card">
-<<<<<<< HEAD
                         <svg class="rocket-image" viewBox="0 0 200 300" xmlns="http://www.w3.org/2000/svg"><rect fill="#1F1F3D" width="200" height="300"/><rect x="82" y="50" width="36" height="160" fill="#3F3F5D"/><polygon points="100,50 82,20 118,20" fill="#5F5F7D"/><circle cx="100" cy="95" r="7" fill="#1AC8ED"/><rect x="65" y="220" width="16" height="70" fill="#333"/><rect x="119" y="220" width="16" height="70" fill="#333"/><text x="100" y="280" text-anchor="middle" fill="white" font-size="11" font-weight="bold">Angara</text></svg>
-=======
-                        <img src="https://upload.wikimedia.org/wikipedia/commons/thumb/e/ec/Angara_A5_cutaway.png/440px-Angara_A5_cutaway.png" alt="Angara A5" class="rocket-image">
->>>>>>> de9b20eb
                         <h3 class="rocket-title"><i class="bi bi-rocket-fill"></i> Angara A5</h3>
                         <p class="rocket-manufacturer"><i class="bi bi-building"></i> Khrunichev (Russia)</p>
                         <div class="stat-row">
@@ -933,11 +905,7 @@
                 <!-- Long March 5 -->
                 <div class="col-lg-6 col-xl-4 rocket-item" data-rocket="Long March 5" data-category="heavy" data-payload="25000" data-height="56.97" data-year="2016">
                     <div class="rocket-card">
-<<<<<<< HEAD
                         <svg class="rocket-image" viewBox="0 0 200 300" xmlns="http://www.w3.org/2000/svg"><rect fill="#C60C30" width="200" height="300"/><rect x="83" y="45" width="34" height="175" fill="#E61C3F"/><polygon points="100,45 83,15 117,15" fill="#FF2C4F"/><circle cx="100" cy="95" r="8" fill="#1AC8ED"/><rect x="72" y="230" width="13" height="60" fill="#333"/><rect x="115" y="230" width="13" height="60" fill="#333"/><text x="100" y="280" text-anchor="middle" fill="white" font-size="10" font-weight="bold">Long March</text></svg>
-=======
-                        <img src="https://upload.wikimedia.org/wikipedia/commons/thumb/6/6b/Long_March_5_Rocket.png/440px-Long_March_5_Rocket.png" alt="Long March 5" class="rocket-image">
->>>>>>> de9b20eb
                         <h3 class="rocket-title"><i class="bi bi-rocket-fill"></i> Long March 5</h3>
                         <p class="rocket-manufacturer"><i class="bi bi-building"></i> CALT (China)</p>
                         <div class="stat-row">
